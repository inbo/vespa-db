--- conflicted
+++ resolved
@@ -291,11 +291,7 @@
             break
 
     if eradication_flagged:
-<<<<<<< HEAD
-        mapped_data["eradication_date"] = observation_datetime_utc.date()
-=======
         mapped_data["eradication_date"] = observation_datetime_cet.date()
->>>>>>> ad8ab4e3
         mapped_data["eradicator_name"] = "Gemeld als bestreden"
         if "eradication_result" not in mapped_data or not mapped_data["eradication_result"]:
             mapped_data["eradication_result"] = "successful" 
