"""Views for the observations app."""

import csv
import datetime
import io
import json
import time
import logging
<<<<<<< HEAD
from typing import TYPE_CHECKING, Any
=======
import csv
import json
from typing import TYPE_CHECKING, Any, Generator, Any, Union
>>>>>>> 614fb3f1

from django.contrib.gis.db.models.functions import Transform
from django.contrib.gis.geos import GEOSGeometry
from django.core.cache import cache
from django.core.exceptions import PermissionDenied, ValidationError
from django.core.files.uploadedfile import InMemoryUploadedFile
from django.core.paginator import Paginator
from django.db import transaction
from django.db.models import CharField, OuterRef, QuerySet, Subquery, Value
from django.db.models.functions import Coalesce
<<<<<<< HEAD
from django.db.utils import IntegrityError, OperationalError
from django.http import HttpResponse, JsonResponse
=======
from django.db.utils import IntegrityError
from django.http import HttpResponse, JsonResponse, StreamingHttpResponse, HttpRequest
>>>>>>> 614fb3f1
from django.db import connection
from django.utils.decorators import method_decorator
from django.utils.timezone import now
from django.views.decorators.http import require_GET
from django_filters.rest_framework import DjangoFilterBackend
from django_ratelimit.decorators import ratelimit
from drf_yasg import openapi
from drf_yasg.utils import swagger_auto_schema
from geopy.exc import GeocoderServiceError, GeocoderTimedOut
from geopy.geocoders import Nominatim
from rest_framework import filters, status
from rest_framework.decorators import action, parser_classes
from rest_framework.exceptions import NotFound
from rest_framework.parsers import FormParser, JSONParser, MultiPartParser
from rest_framework.permissions import AllowAny, BasePermission, IsAdminUser, IsAuthenticated
from rest_framework.request import Request
from rest_framework.response import Response
from rest_framework.serializers import BaseSerializer
from rest_framework.viewsets import ModelViewSet, ReadOnlyModelViewSet
from rest_framework_gis.filters import DistanceToPointFilter

from vespadb.observations.cache import invalidate_geojson_cache, invalidate_observation_cache
from vespadb.observations.filters import ObservationFilter
from vespadb.observations.helpers import parse_and_convert_to_utc
<<<<<<< HEAD
from vespadb.observations.utils import db_retry
=======
from vespadb.observations.utils import retry_query
>>>>>>> 614fb3f1
from vespadb.observations.models import Municipality, Observation, Province
from vespadb.observations.serializers import (
    MunicipalitySerializer,
    ObservationSerializer,
    ProvinceSerializer,
)

if TYPE_CHECKING:
    from geopy.location import Location

logger = logging.getLogger(__name__)
logging.basicConfig(level=logging.INFO, format="%(asctime)s - %(levelname)s - %(message)s")

BBOX_LENGTH = 4
GEOJSON_REDIS_CACHE_EXPIRATION = 900  # 15 minutes
GET_REDIS_CACHE_EXPIRATION = 86400  # 1 day
BATCH_SIZE = 150
CSV_HEADERS = [
    "id", "created_datetime", "modified_datetime", "location", "source",
    "nest_height", "nest_size", "nest_location", "nest_type",
    "observation_datetime", "modified_by", "created_by", "province",
    "eradication_date", "municipality", "images", "public_domain",
    "municipality_name", "modified_by_first_name", "created_by_first_name",
    "wn_notes", "eradication_result", "wn_id", "wn_validation_status"
]
class ObservationsViewSet(ModelViewSet):  # noqa: PLR0904
    """ViewSet for the Observation model."""

    queryset = Observation.objects.all()
    serializer_class = ObservationSerializer
    filter_backends = [
        DjangoFilterBackend,
        filters.OrderingFilter,
        DistanceToPointFilter,
    ]
    ordering_fields = ["id", "municipality_name", "created_datetime", "modified_datetime"]
    filterset_fields = ["location", "created_datetime", "modified_datetime"]
    filterset_class = ObservationFilter
    distance_filter_field = "location"
    distance_filter_convert_meters = True

    def get_serializer_context(self) -> dict[str, Any]:
        """
        Add the request to the serializer context.

        :return: Context dictionary with the request included.
        """
        context: dict[str, Any] = super().get_serializer_context()
        context["request"] = self.request
        return context

    def get_serializer_class(self) -> BaseSerializer:
        """
        Return the class to use for the serializer. Defaults to using self.serializer_class.

        Admins get full serialization, others get basic serialization depending on the incoming request.

        :return: Serializer class
        """
        return super().get_serializer_class()

    def get_permissions(self) -> list[BasePermission]:
        """Determine the set of permissions that apply to the current action.

        - For 'update' and 'partial_update' actions, authenticated users are allowed to make changes.
        - The 'destroy' action is restricted to admin users only.
        - All other actions are available to authenticated users for modification, with readonly access for unauthenticated users.

        Returns
        -------
            List[BasePermission]: A list of permission instances that should be applied to the action.
        """
        if self.action in {"create", "update", "partial_update"}:
            permission_classes = [IsAuthenticated()]
        elif self.action == "destroy":
            permission_classes = [IsAdminUser()]
        else:
            permission_classes = [AllowAny()]
        return permission_classes

    def get_queryset(self) -> QuerySet:
        """
        Return observations based on the reservation status and user privileges.

        Admin users can see all observations. Authenticated users see their reservations and unreserved observations.
        Unauthenticated users see only unreserved observations.
        """
        base_queryset = super().get_queryset()
        order_params = self.request.query_params.get("ordering", "")

        if "municipality_name" in order_params:
            base_queryset = base_queryset.annotate(
                municipality_name=Coalesce(
                    Subquery(Municipality.objects.filter(id=OuterRef("municipality_id")).values("name")[:1]),
                    Value("Onbekend"),
                    output_field=CharField(),
                )
            )
        return base_queryset

    def perform_update(self, serializer: BaseSerializer) -> None:
        """
        Set modified_by to the current user and modified_datetime to the current UTC time upon updating an observation.

        Parameters
        ----------
        serializer: BaseSerializer
            The serializer containing the validated data.
        """
        user = self.request.user
        if not user.is_superuser and (
            "admin_notes" in self.request.data or "observer_received_email" in self.request.data
        ):
            raise PermissionDenied("You do not have permission to modify admin fields.")

        # Ensure user has permission to reserve in the specified municipality
        if "reserved_by" in self.request.data:
            observation = self.get_object()
            if not user.is_superuser:
                user_municipality_ids = user.municipalities.values_list("id", flat=True)
                if observation.municipality and observation.municipality.id not in user_municipality_ids:
                    raise PermissionDenied("You do not have permission to reserve nests in this municipality.")

        instance = serializer.save(modified_by=user, modified_datetime=now())
        invalidate_observation_cache(instance.id)
        invalidate_geojson_cache()

    @swagger_auto_schema(
        operation_description="Partially update an existing observation.",
        request_body=ObservationSerializer,
        responses={200: ObservationSerializer},
    )
    def partial_update(self, request: Request, *args: Any, **kwargs: Any) -> Response:
        """Handle partial updates to an observation, especially for changes to 'reserved_by'."""
        data = request.data.copy()

        # Convert datetime fields to UTC if present
        datetime_fields = [
            "created_datetime",
            "modified_datetime",
            "wn_modified_datetime",
            "wn_created_datetime",
            "reserved_datetime",
            "observation_datetime",
            "eradication_date",
        ]
        for field in datetime_fields:
            if field in data:
                value = data[field]
                if value in {"", None}:
                    data[field] = None
                else:
                    try:
                        data[field] = parse_and_convert_to_utc(value).isoformat()
                    except (ValueError, TypeError):
                        return Response(
                            {field: [f"Invalid datetime format for {field}."]},
                            status=status.HTTP_400_BAD_REQUEST,
                        )

        serializer = self.get_serializer(instance=self.get_object(), data=data, partial=True)
        serializer.is_valid(raise_exception=True)
        self.perform_update(serializer)
        return Response(serializer.data)

    def perform_create(self, serializer: BaseSerializer) -> None:
        """
        Set created_by, modified_by to the current user and created_datetime, modified_datetime to the current UTC time upon creating an observation.

        Parameters
        ----------
        serializer: BaseSerializer
            The serializer containing the validated data.
        """
        serializer.save(
            created_by=self.request.user, modified_by=self.request.user, created_datetime=now(), modified_datetime=now()
        )

    @swagger_auto_schema(
        operation_description="Create a new observation.",
        request_body=ObservationSerializer,
        responses={201: ObservationSerializer},
    )
    def create(self, request: Request, *args: Any, **kwargs: Any) -> Response:
        """
        Override the create method to determine the municipality for a new Observation instance based on the provided point location.

        Expects 'longitude' and 'latitude' in the request data.
        """
        data = request.data.copy()
        serializer = self.get_serializer(data=data)
        serializer.is_valid(raise_exception=True)
        self.perform_create(serializer)
        headers = self.get_success_headers(serializer.data)
        return Response(serializer.data, status=status.HTTP_201_CREATED, headers=headers)

    @swagger_auto_schema(operation_description="Delete an observation by ID.", responses={204: "No Content"})
    def destroy(self, request: Request, *args: Any, **kwargs: Any) -> Response:
        """
        Override the destroy method to update the reservation count when an observation is deleted.

        Parameters
        ----------
        - request (Request): The incoming HTTP request.
        - *args (Any): Additional positional arguments.
        - **kwargs (Any): Additional keyword arguments.

        Returns
        -------
        - Response: The HTTP response indicating the result of the delete operation.
        """
        observation = self.get_object()
        reserved_by = observation.reserved_by

        try:
            response = super().destroy(request, *args, **kwargs)
            if reserved_by:
                reserved_by.reservation_count -= 1
                reserved_by.save(update_fields=["reservation_count"])
            # Invalidate the caches
            invalidate_observation_cache(observation.id)
            invalidate_geojson_cache()
            return response
        except Exception as e:
            logger.exception("Error during delete operation")
            return Response({"error": str(e)}, status=status.HTTP_500_INTERNAL_SERVER_ERROR)

    def get_paginated_response(self, data: list[dict[str, Any]]) -> Response:
        """
        Construct the paginated response for the observations data.

        This method adds pagination links and the total count of observations to the response.

        Parameters
        ----------
        - data (List[Dict[str, Any]]): Serialized data for the current page.

        Returns
        -------
        - Response: A response object containing the paginated data and navigation links.
        """
        assert self.paginator is not None
        return Response({
            "total": self.paginator.page.paginator.count,
            "next": self.paginator.get_next_link(),
            "previous": self.paginator.get_previous_link(),
            "results": data,
        })

    @method_decorator(ratelimit(key="ip", rate="60/m", method="GET", block=True))
    @swagger_auto_schema(
        operation_description="Retrieve a list of observations. Supports filtering and ordering.",
        responses={200: ObservationSerializer(many=True)},
    )
    def retrieve_list(self, request: Request, *args: Any, **kwargs: Any) -> Response:
        """
        Handle requests for the list of observations with pagination.

        Override the default list method to apply pagination and return paginated response.

        Parameters
        ----------
        - request (Request): The incoming HTTP request.
        - *args (Any): Additional positional arguments.
        - **kwargs (Any): Additional keyword arguments.

        Returns
        -------
        - Response: The paginated response containing the observations data or full list if pagination is not applied.
        """
        queryset = self.filter_queryset(self.get_queryset())

        page = self.paginate_queryset(queryset)
        if page is not None:
            serializer = self.get_serializer(page, many=True)
            return self.get_paginated_response(serializer.data)

        serializer = self.get_serializer(queryset, many=True)
        return Response(serializer.data)

    @swagger_auto_schema(
        operation_description="Retrieve GeoJSON data for observations within a bounding box (bbox).",
        manual_parameters=[
            openapi.Parameter(
                "bbox",
                openapi.IN_QUERY,
                description="Bounding box for filtering observations. Format: xmin,ymin,xmax,ymax",
                type=openapi.TYPE_STRING,
            )
        ],
        responses={
            200: openapi.Response(
                "GeoJSON data",
                openapi.Schema(
                    type=openapi.TYPE_OBJECT,
                    properties={
                        "type": openapi.Schema(type=openapi.TYPE_STRING),
                        "features": openapi.Schema(
                            type=openapi.TYPE_ARRAY, items=openapi.Schema(type=openapi.TYPE_OBJECT)
                        ),
                    },
                ),
            )
        },
    )
    @method_decorator(ratelimit(key="ip", rate="60/m", method="GET", block=True))
    @action(detail=False, methods=["get"], url_path="dynamic-geojson")
    def geojson(self, request: Request) -> HttpResponse:
        """Generate GeoJSON data for the observations."""
        try:
            query_params = request.GET.copy()
            bbox_str = query_params.pop("bbox", None)

            sorted_params = "&".join(sorted(f"{key}={value}" for key, value in query_params.items()))
            cache_key = f"vespadb::{request.path}::{sorted_params}"
            logger.info(f"Checking cache for {cache_key}")

            cached_data = cache.get(cache_key)
            if cached_data:
                logger.info("Cache hit - Returning cached response")
                return JsonResponse(cached_data, safe=False)

            bbox_str = request.GET.get("bbox")
            if bbox_str:
                try:
                    bbox_coords = list(map(float, bbox_str.split(",")))
                    if len(bbox_coords) == BBOX_LENGTH:
                        xmin, ymin, xmax, ymax = bbox_coords
                        bbox_wkt = (
                            f"POLYGON(({xmin} {ymin}, {xmin} {ymax}, {xmax} {ymax}, {xmax} {ymin}, {xmin} {ymin}))"
                        )
                        bbox = GEOSGeometry(bbox_wkt, srid=4326)
                    else:
                        return HttpResponse("Invalid bbox format", status=status.HTTP_400_BAD_REQUEST)
                except ValueError:
                    return HttpResponse("Invalid bbox values", status=status.HTTP_400_BAD_REQUEST)
            else:
                bbox = None

            queryset = self.filter_queryset(self.get_queryset())

            if bbox:
                queryset = queryset.filter(location__within=bbox)

            queryset = queryset.annotate(point=Transform("location", 4326))

            features = [
                {
                    "type": "Feature",
                    "properties": {
                        "id": obs.id,
                        "status": "eradicated"
                        if obs.eradication_result == "successful"
                        else "reserved"
                        if obs.reserved_by
                        else "default",
                    },
                    "geometry": json.loads(obs.location.geojson) if obs.location else None,
                }
                for obs in queryset
            ]
            geojson_response = {"type": "FeatureCollection", "features": features}
            cache.set(cache_key, geojson_response, GEOJSON_REDIS_CACHE_EXPIRATION)
            return JsonResponse(geojson_response)
        except Exception:
            logger.exception("An error occurred while generating GeoJSON data")
            return HttpResponse(
                "An error occurred while generating GeoJSON data", status=status.HTTP_500_INTERNAL_SERVER_ERROR
            )

    @swagger_auto_schema(
        operation_description="Bulk import observations from either JSON or CSV file.",
        request_body=openapi.Schema(
            type=openapi.TYPE_OBJECT,
            properties={
                "file": openapi.Schema(type=openapi.TYPE_STRING, format="binary", description="CSV file"),
                "data": openapi.Schema(
                    type=openapi.TYPE_ARRAY,
                    items=openapi.Schema(type=openapi.TYPE_OBJECT),
                    description="JSON array of observation objects",
                ),
            },
            required=["data"],
        ),
        responses={200: "Success", 400: "Bad Request", 415: "Unsupported Media Type"},
    )
    @method_decorator(ratelimit(key="ip", rate="60/m", method="GET", block=True))
    @action(detail=False, methods=["post"], permission_classes=[IsAdminUser])
    @parser_classes([JSONParser, MultiPartParser, FormParser])
    def bulk_import(self, request: Request) -> Response:
        """Bulk import observations from either JSON or CSV file."""
        logger.info("Bulk import request received.")

        # Check content type
        content_type = request.content_type
        logger.info("Content type: %s", content_type)

        # Parse request data based on content type
        if content_type == "application/json":
            try:
                data = request.data.get("data", None)
                if not data:
                    return Response({"detail": "Empty data field in request body"}, status=status.HTTP_400_BAD_REQUEST)
            except ValueError as e:
                logger.exception("JSON parse error: %s", str(e))
                return Response({"detail": f"JSON parse error: {e!s}"}, status=status.HTTP_400_BAD_REQUEST)
        elif content_type.startswith("multipart/form-data"):
            file = request.FILES.get("file")
            if not file:
                logger.error("CSV file is required.")
                return Response({"error": "CSV file is required."}, status=status.HTTP_400_BAD_REQUEST)
            data = self.parse_csv(file)
        else:
            logger.error("Unsupported content type.")
            return Response({"error": "Unsupported content type."}, status=status.HTTP_400_BAD_REQUEST)

        logger.info("Bulk import request data: %s", data)

        # Process and validate data
        processed_data, errors = self.process_data(data)
        if errors:
            logger.error("Data validation errors: %s", errors)
            return Response({"errors": errors}, status=status.HTTP_400_BAD_REQUEST)

        # Save valid observations
        return self.save_observations(processed_data)

    @swagger_auto_schema(operation_description="Retrieve an observation by ID.", responses={200: ObservationSerializer})
    def retrieve(self, request: Request, *args: Any, **kwargs: Any) -> Response:
        """
        Retrieve an observation by its ID.

        Parameters
        ----------
        - request (Request): The incoming HTTP request.
        - *args (Any): Additional positional arguments.
        - **kwargs (Any): Additional keyword arguments.

        Returns
        -------
        - Response: A response containing the serialized observation data.
        """
        instance = self.get_object()
        if not instance.visible:
            raise NotFound("This observation is not visible.")
        serializer = self.get_serializer(instance)
        return Response(serializer.data)

    @swagger_auto_schema(
        operation_description="Update an existing observation.",
        request_body=ObservationSerializer,
        responses={200: ObservationSerializer},
    )
    def update(self, request: Request, *args: Any, **kwargs: Any) -> Response:
        """
        Update an existing observation.

        Parameters
        ----------
        - request (Request): The incoming HTTP request containing the observation data.
        - *args (Any): Additional positional arguments.
        - **kwargs (Any): Additional keyword arguments.

        Returns
        -------
        - Response: A response containing the updated serialized observation data.
        """
        return super().update(request, *args, **kwargs)

    def parse_csv(self, file: InMemoryUploadedFile) -> list[dict[str, Any]]:
        """Parse a CSV file to a list of dictionaries."""
        file.seek(0)
        reader = csv.DictReader(io.StringIO(file.read().decode("utf-8")))
        data = []
        for row in reader:
            try:
                logger.info(f"Original location data: {row['location']}")
                row["location"] = self.validate_location(row["location"])
                logger.info(f"Parsed location: {row['location']}")
                datetime_fields = [
                    "created_datetime",
                    "modified_datetime",
                    "observation_datetime",
                    "eradication_date",
                    "wn_modified_datetime",
                    "wn_created_datetime",
                ]
                for field in datetime_fields:
                    if row.get(field):
                        try:
                            row[field] = parse_and_convert_to_utc(row[field])
                        except (ValueError, TypeError) as e:
                            logger.exception(f"Invalid datetime format for {field}: {row[field]} - {e}")
                            row[field] = None
                data.append(row)
            except (ValueError, TypeError, ValidationError) as e:
                logger.exception(f"Error parsing row: {row} - {e}")
        return data

    def validate_location(self, location: str) -> GEOSGeometry:
        """Validate and convert location data."""
        try:
            if isinstance(location, str):
                if location.startswith("SRID"):
                    # Extract the actual point from the SRID string
                    point_str = location.split(";")[1].strip()
                    geom = GEOSGeometry(point_str, srid=4326)
                else:
                    geom = GEOSGeometry(location, srid=4326)
                logger.info(f"Validated GEOSGeometry: {geom}")
                return geom.wkt
            raise ValidationError("Invalid location data type")
        except (ValueError, TypeError) as e:
            logger.exception(f"Invalid location data: {location} - {e}")
            raise ValidationError("Invalid WKT format for location.") from e

    def process_data(self, data: list[dict[str, Any]]) -> tuple[list[dict[str, Any]], list[dict[str, Any]]]:
        """Process and validate the incoming data."""
        valid_observations = []
        errors = []
        for data_item in data:
            try:
                cleaned_item = self.clean_data(data_item)
                serializer = ObservationSerializer(data=cleaned_item)
                if serializer.is_valid():
                    valid_observations.append(serializer.validated_data)
                else:
                    errors.append(serializer.errors)
            except Exception as e:
                logger.exception(f"Error processing data item: {data_item} - {e}")
                errors.append({"error": str(e)})
        return valid_observations, errors

    def clean_data(self, data_dict: dict[str, Any]) -> dict[str, Any]:
        """Clean the incoming data and remove empty or None values."""
        logger.info("Original data item: %s", data_dict)
        data_dict.pop("id", None)

        datetime_fields = [
            "created_datetime",
            "modified_datetime",
            "observation_datetime",
            "eradication_date",
            "wn_modified_datetime",
            "wn_created_datetime",
        ]
        for field in datetime_fields:
            if data_dict.get(field):
                if isinstance(data_dict[field], str):
                    try:
                        data_dict[field] = parse_and_convert_to_utc(data_dict[field]).isoformat()
                    except (ValueError, TypeError):
                        logger.exception(f"Invalid datetime format for {field}: {data_dict[field]}")
                        data_dict.pop(field, None)
                elif isinstance(data_dict[field], datetime.datetime):
                    data_dict[field] = data_dict[field].isoformat()
                else:
                    data_dict.pop(field, None)

        # Convert empty strings to None for nullable fields
        nullable_fields = ["reserved_by", "eradication_result", "nest_size", "eradicator_name"]
        for field in nullable_fields:
            if not data_dict.get(field):
                data_dict[field] = None

        cleaned_data = {k: v for k, v in data_dict.items() if v not in [None, ""]}  # noqa: PLR6201
        logger.info("Cleaned data item: %s", cleaned_data)
        return cleaned_data

    def save_observations(self, valid_data: list[dict[str, Any]]) -> Response:
        """Save the valid observations to the database."""
        try:
            with transaction.atomic():
                Observation.objects.bulk_create([Observation(**data) for data in valid_data])
            return Response(
                {"message": f"Successfully imported {len(valid_data)} observations."}, status=status.HTTP_201_CREATED
            )
        except IntegrityError as e:
            logger.exception("Error during bulk import")
            return Response(
                {"error": f"An error occurred during bulk import: {e!s}"}, status=status.HTTP_500_INTERNAL_SERVER_ERROR
            )
            
    @swagger_auto_schema(
        method="get",
        manual_parameters=[
            openapi.Parameter(
                "export_format",
                in_=openapi.IN_QUERY,
                description="Format of the exported data",
                type=openapi.TYPE_STRING,
                enum=["csv", "json"],
                default="csv",
            ),
        ],
    )
    @method_decorator(ratelimit(key="ip", rate="60/m", method="GET", block=True))
    @action(detail=False, methods=["get"], permission_classes=[AllowAny])
<<<<<<< HEAD
    def export(self, request: Request) -> Response:
        retries = 3
        delay = 5

        for attempt in range(retries):
            try:
                export_format = request.query_params.get("export_format", "csv").lower()
                queryset = self.filter_queryset(self.get_queryset())

                serialized_data = []
                errors = []

                for obj in queryset.iterator(chunk_size=100):
                    try:
                        serialized_obj = self.get_serializer(obj).data
                        serialized_data.append(serialized_obj)
                    except Exception as inner_error:
                        errors.append({
                            "id": obj.id,
                            "error": str(inner_error)
                        })

                if export_format == "csv":
                    return self.export_as_csv(serialized_data)
                return JsonResponse({"data": serialized_data, "errors": errors}, safe=False)

            except OperationalError:
                if attempt < retries - 1:
                    time.sleep(delay)
                    connection.close()
                else:
                    return JsonResponse({"error": "Database connection failed after retries"}, safe=False)
            except Exception as e:
                return JsonResponse({"errors": str(e)}, safe=False)
                
    def export_as_csv(self, data: list[dict[str, Any]]) -> HttpResponse:
        """Export the data as a CSV file."""
        response = HttpResponse(content_type="text/csv")
        writer = csv.DictWriter(response, fieldnames=data[0].keys())
        writer.writeheader()
        writer.writerows(data)
        return response
    
=======
    def export(self, request: HttpRequest) -> Union[StreamingHttpResponse, JsonResponse]:
        """
        Export observations data as CSV in a memory-efficient, streamable format.
        
        Handles large datasets by streaming data in chunks to avoid memory overload.
        Only supports CSV export; JSON format is no longer available.
        """
        if request.query_params.get("export_format", "csv").lower() != "csv":
            return JsonResponse({"error": "Only CSV export is supported"}, status=400)

        # Filter queryset
        queryset = self.filter_queryset(self.get_queryset())

        # Define response with streaming CSV data
        response = StreamingHttpResponse(
            self.generate_csv_rows(queryset), content_type="text/csv"
        )
        response["Content-Disposition"] = 'attachment; filename="observations_export.csv"'
        return response
    
    def generate_csv_rows(self, queryset: QuerySet) -> Generator[bytes, None, None]:
        """
        Generator that yields rows of CSV data, handling large datasets efficiently.
        
        Converts each observation to a dictionary row, handling missing or misconfigured
        data gracefully, and writes to CSV format on-the-fly to avoid memory overuse.
        """
        # Yield CSV header row
        yield self._csv_line(CSV_HEADERS)

        # Iterate over queryset in chunks to avoid high memory usage
        for obj in queryset.iterator(chunk_size=500):
            row = self.serialize_observation(obj)
            yield self._csv_line(row)


    def serialize_observation(self, obj: Observation) -> list[str]:
        """
        Serialize observation to a list of values in the same order as headers.

        Handles potential data misconfigurations, such as missing attributes or
        inconsistent formats, to ensure robust data handling.
        """
        try:
            return [
                str(getattr(obj, field, "")) or "" for field in [
                    "id", "created_datetime", "modified_datetime", "location", "source",
                    "nest_height", "nest_size", "nest_location", "nest_type",
                    "observation_datetime", "modified_by_id", "created_by_id", "province_id",
                    "eradication_date", "municipality_id", "images", "public_domain",
                    "municipality_name", "modified_by_first_name", "created_by_first_name",
                    "wn_notes", "eradication_result", "wn_id", "wn_validation_status"
                ]
            ]
        except Exception as e:
            # Log and handle any serialization issues
            logger.exception(f"Error serializing observation {obj.id}: {e}")
            return [""] * len(CSV_HEADERS)

    def _csv_line(self, row: list[str]) -> bytes:
        """
        Converts a list of strings into a CSV-encoded line.
        
        Ensures each row is CSV-compatible and byte-encoded for StreamingHttpResponse.
        """
        buffer = io.StringIO()
        writer = csv.writer(buffer)
        writer.writerow(row)
        return buffer.getvalue().encode("utf-8")
        
>>>>>>> 614fb3f1
@require_GET
def search_address(request: Request) -> JsonResponse:
    """
    Search for an address using the Nominatim geocoding service.

    This view function takes a GET request with a 'query' parameter containing
    the address to search for. It returns the latitude, longitude, and full
    address of the location if found.

    Parameters
    ----------
    request : django.http.HttpRequest
        The HTTP request object containing the 'query' parameter in GET data.

    Returns
    -------
    django.http.JsonResponse
        A JSON response containing either:
        - On success: latitude, longitude, and full address of the location
        - On failure: an error message with an appropriate HTTP status code

    Raises
    ------
    No exceptions are raised directly, but various HTTP status codes are returned:
    - 400: If no query is provided
    - 404: If the address is not found
    - 500: For any other exceptions during geocoding
    """
    query: str = request.GET.get("query", "")
    if not query:
        return JsonResponse({"error": "No query provided"}, status=400)

    geolocator: Nominatim = Nominatim(user_agent="vespa_db")
    try:
        location: Location | None = geolocator.geocode(query)
        if location:
            return JsonResponse({"lat": location.latitude, "lon": location.longitude, "address": location.address})
        return JsonResponse({"error": "Address not found"}, status=404)
    except (GeocoderTimedOut, GeocoderServiceError) as e:
        return JsonResponse({"error": f"Geocoding service error: {e!s}"}, status=503)
    except (ValueError, TypeError) as e:
        return JsonResponse({"error": f"Unexpected error: {e!s}"}, status=500)


class MunicipalityViewSet(ReadOnlyModelViewSet):
    """ViewSet for the Municipality model."""

    queryset = Municipality.objects.all().order_by("name")
    serializer_class = MunicipalitySerializer
    pagination_class = None

    def get_permissions(self) -> list[BasePermission]:
        """Determine the set of permissions that apply to the current action."""
        if self.request.method == "GET":
            return [AllowAny()]
        return [IsAdminUser()]

    @swagger_auto_schema(
        manual_parameters=[
            openapi.Parameter(
                "province_ids",
                openapi.IN_QUERY,
                description="Comma-separated list of province IDs",
                type=openapi.TYPE_STRING,
            )
        ]
    )
    @action(detail=False, methods=["get"])
    def by_provinces(self, request: Request) -> Response:
        """Return municipalities filtered by province IDs."""
        cache_key = "vespadb::municipalities_by_province::list"
        cached_data = cache.get(cache_key)
        if cached_data:
            return Response(cached_data)

        province_ids = request.query_params.get("province_ids")
        if not province_ids:
            return Response({"detail": "province_ids parameter is required."}, status=status.HTTP_400_BAD_REQUEST)

        province_ids = province_ids.split(",")
        municipalities = Municipality.objects.filter(province_id__in=province_ids).order_by("name")
        serializer = self.get_serializer(municipalities, many=True)
        cache.set(cache_key, serializer.data, GET_REDIS_CACHE_EXPIRATION)
        return Response(serializer.data)

    @method_decorator(ratelimit(key="ip", rate="60/m", method="GET", block=True))
    def list(self, request: Request, *args: Any, **kwargs: Any) -> Response:
        """Override the list method to add caching."""
        cache_key = "vespadb::municipalities::list"
        cached_data = cache.get(cache_key)
        if cached_data:
            return Response(cached_data)

        response = super().list(request, *args, **kwargs)
        cache.set(cache_key, response.data, GET_REDIS_CACHE_EXPIRATION)
        return response


class ProvinceViewSet(ReadOnlyModelViewSet):
    """ViewSet for the Province model."""

    queryset = Province.objects.all().order_by("name")
    serializer_class = ProvinceSerializer
    pagination_class = None

    def get_permissions(self) -> list[BasePermission]:
        """Determine the set of permissions that apply to the current action."""
        if self.request.method == "GET":
            return [AllowAny()]
        return [IsAdminUser()]

    @method_decorator(ratelimit(key="ip", rate="60/m", method="GET", block=True))
    def list(self, request: Request, *args: Any, **kwargs: Any) -> Response:
        """Override the list method to add caching."""
        cache_key = "vespadb::provinces::list"
        cached_data = cache.get(cache_key)
        if cached_data:
            return Response(cached_data)

        response = super().list(request, *args, **kwargs)
        cache.set(cache_key, response.data, GET_REDIS_CACHE_EXPIRATION)
        return response<|MERGE_RESOLUTION|>--- conflicted
+++ resolved
@@ -6,13 +6,9 @@
 import json
 import time
 import logging
-<<<<<<< HEAD
-from typing import TYPE_CHECKING, Any
-=======
 import csv
 import json
 from typing import TYPE_CHECKING, Any, Generator, Any, Union
->>>>>>> 614fb3f1
 
 from django.contrib.gis.db.models.functions import Transform
 from django.contrib.gis.geos import GEOSGeometry
@@ -23,13 +19,8 @@
 from django.db import transaction
 from django.db.models import CharField, OuterRef, QuerySet, Subquery, Value
 from django.db.models.functions import Coalesce
-<<<<<<< HEAD
-from django.db.utils import IntegrityError, OperationalError
-from django.http import HttpResponse, JsonResponse
-=======
 from django.db.utils import IntegrityError
 from django.http import HttpResponse, JsonResponse, StreamingHttpResponse, HttpRequest
->>>>>>> 614fb3f1
 from django.db import connection
 from django.utils.decorators import method_decorator
 from django.utils.timezone import now
@@ -54,11 +45,6 @@
 from vespadb.observations.cache import invalidate_geojson_cache, invalidate_observation_cache
 from vespadb.observations.filters import ObservationFilter
 from vespadb.observations.helpers import parse_and_convert_to_utc
-<<<<<<< HEAD
-from vespadb.observations.utils import db_retry
-=======
-from vespadb.observations.utils import retry_query
->>>>>>> 614fb3f1
 from vespadb.observations.models import Municipality, Observation, Province
 from vespadb.observations.serializers import (
     MunicipalitySerializer,
@@ -657,51 +643,6 @@
     )
     @method_decorator(ratelimit(key="ip", rate="60/m", method="GET", block=True))
     @action(detail=False, methods=["get"], permission_classes=[AllowAny])
-<<<<<<< HEAD
-    def export(self, request: Request) -> Response:
-        retries = 3
-        delay = 5
-
-        for attempt in range(retries):
-            try:
-                export_format = request.query_params.get("export_format", "csv").lower()
-                queryset = self.filter_queryset(self.get_queryset())
-
-                serialized_data = []
-                errors = []
-
-                for obj in queryset.iterator(chunk_size=100):
-                    try:
-                        serialized_obj = self.get_serializer(obj).data
-                        serialized_data.append(serialized_obj)
-                    except Exception as inner_error:
-                        errors.append({
-                            "id": obj.id,
-                            "error": str(inner_error)
-                        })
-
-                if export_format == "csv":
-                    return self.export_as_csv(serialized_data)
-                return JsonResponse({"data": serialized_data, "errors": errors}, safe=False)
-
-            except OperationalError:
-                if attempt < retries - 1:
-                    time.sleep(delay)
-                    connection.close()
-                else:
-                    return JsonResponse({"error": "Database connection failed after retries"}, safe=False)
-            except Exception as e:
-                return JsonResponse({"errors": str(e)}, safe=False)
-                
-    def export_as_csv(self, data: list[dict[str, Any]]) -> HttpResponse:
-        """Export the data as a CSV file."""
-        response = HttpResponse(content_type="text/csv")
-        writer = csv.DictWriter(response, fieldnames=data[0].keys())
-        writer.writeheader()
-        writer.writerows(data)
-        return response
-    
-=======
     def export(self, request: HttpRequest) -> Union[StreamingHttpResponse, JsonResponse]:
         """
         Export observations data as CSV in a memory-efficient, streamable format.
@@ -772,7 +713,6 @@
         writer.writerow(row)
         return buffer.getvalue().encode("utf-8")
         
->>>>>>> 614fb3f1
 @require_GET
 def search_address(request: Request) -> JsonResponse:
     """
