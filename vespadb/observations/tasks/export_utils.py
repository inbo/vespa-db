--- conflicted
+++ resolved
@@ -50,10 +50,7 @@
     is_admin: bool,
     user_municipality_ids: Set[str]
 ) -> List[str]:
-<<<<<<< HEAD
-=======
     """Prepare a single row of data for CSV export."""
->>>>>>> ad8ab4e3
     try:
         row_data: List[str] = []
         for field in PUBLIC_FIELDS:
@@ -65,17 +62,11 @@
                 elif field in ["created_datetime", "modified_datetime", "observation_datetime"]:
                     datetime_val = getattr(observation, field, None)
                     if datetime_val:
-<<<<<<< HEAD
-                        # Remove microseconds and tzinfo for export consistency
-                        datetime_val = datetime_val.replace(microsecond=0, tzinfo=None)
-                        row_data.append(datetime_val.strftime("%Y-%m-%dT%H:%M:%SZ"))
-=======
                         from vespadb.observations.helpers import parse_and_convert_to_cet
                         datetime_val = parse_and_convert_to_cet(datetime_val)
                         datetime_val = datetime_val.replace(microsecond=0)
                         # Format as CET without timezone indicator
                         row_data.append(datetime_val.strftime("%Y-%m-%dT%H:%M:%S"))
->>>>>>> ad8ab4e3
                     else:
                         row_data.append("")
                 elif field == "province":
@@ -86,11 +77,7 @@
                     row_data.append(get_status(observation))
                 elif field == "eradication_date":
                     date_val = getattr(observation, "eradication_date", None)
-<<<<<<< HEAD
-                    row_data.append(date_val.isoformat() if date_val else "")
-=======
                     row_data.append(date_val.strftime("%Y-%m-%d") if date_val else "")
->>>>>>> ad8ab4e3
                 elif field == "eradication_result":
                     value = getattr(observation, "eradication_result", "")
                     row_data.append(str(value) if value is not None else "")
@@ -100,22 +87,11 @@
                         if not value:
                             row_data.append("")
                         elif len(value) == 1:
-<<<<<<< HEAD
-                            # One image → export URL without quotes
-                            row_data.append(value[0])
-                        else:
-                            # Multiple images → join with commas (no spaces) and enclose in double quotes
-                            joined = ",".join(value)
-                            row_data.append(f'"{joined}"')
-                    else:
-                        # In case the field is stored as a string that looks like a list
-=======
                             row_data.append(value[0])
                         else:
                             joined = ",".join(value)
                             row_data.append(joined)
                     else:
->>>>>>> ad8ab4e3
                         s = str(value)
                         if s.startswith("[") and s.endswith("]"):
                             s = s[1:-1].strip()
@@ -126,11 +102,7 @@
                                 row_data.append(parts[0])
                             else:
                                 joined = ",".join(parts)
-<<<<<<< HEAD
-                                row_data.append(f'"{joined}"')
-=======
                                 row_data.append(joined)
->>>>>>> ad8ab4e3
                         else:
                             row_data.append(s)
                 elif field == "notes":
