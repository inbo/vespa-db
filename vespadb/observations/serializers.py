--- conflicted
+++ resolved
@@ -94,19 +94,8 @@
 class ObservationSerializer(serializers.ModelSerializer):
     """Serializer for the full details of an Observation model instance."""
 
-<<<<<<< HEAD
-    municipality_name = serializers.SerializerMethodField()
-    status = serializers.SerializerMethodField()
-    reserved_by_first_name = serializers.SerializerMethodField()
-    modified_by_first_name = serializers.SerializerMethodField()
-    created_by_first_name = serializers.SerializerMethodField()
-    eradication_date = serializers.DateField(
-        required=False, allow_null=True, format="%Y-%m-%d", input_formats=["%Y-%m-%d"]
-    )
-=======
     municipality_name = serializers.CharField(source='municipality.name', read_only=True)
     nest_status = serializers.SerializerMethodField()
->>>>>>> ad8ab4e3
     location = GeometryField(required=False, allow_null=True)
 
     class Meta:
@@ -154,37 +143,9 @@
         
     def to_representation(self, instance: Observation) -> dict[str, Any]:
         """Dynamically filter fields based on user authentication status."""
-<<<<<<< HEAD
-        
-        # Ensure municipality and province are correctly assigned
-        if not instance.municipality and instance.location:
-            long, lat = instance.location.x, instance.location.y
-            instance.municipality = get_municipality_from_coordinates(long, lat)
-            if instance.municipality:
-                instance.province = instance.municipality.province
-            instance.save(update_fields=["municipality", "province"])
-
-        # Get base serialized data
-        data: dict[str, Any] = super().to_representation(instance)
-        
-        # Ensure created_by_first_name is properly set
-        if 'created_by' not in data or data['created_by'] is None:
-            data['created_by_first_name'] = None
-        
-        # Convert observation_datetime to full datetime if only a date is provided
-        observation_datetime = data.get('observation_datetime')
-        if isinstance(observation_datetime, date) and not isinstance(observation_datetime, datetime):
-            data['observation_datetime'] = datetime.combine(observation_datetime, datetime.min.time())
-
-        # Remove fields that should never be exposed
-        data.pop("wn_admin_notes", None)  
-
-        # Convert datetime fields to ISO format
-=======
         data = super().to_representation(instance)
 
         # Format datetime and date fields as required by frontend
->>>>>>> ad8ab4e3
         datetime_fields = [
             "created_datetime", "modified_datetime", "wn_modified_datetime",
             "wn_created_datetime", "reserved_datetime", "observation_datetime"
@@ -193,34 +154,15 @@
 
         for field in datetime_fields:
             if data.get(field):
-<<<<<<< HEAD
-                data[field] = parse_and_convert_to_cet(data[field]).isoformat()
-=======
                 try:
                     dt = parse_and_convert_to_cet(data[field])
                     data[field] = dt.strftime("%Y-%m-%dT%H:%M:%S")
                 except (ValueError, TypeError):
                     data[field] = None  # Fallback to None if parsing fails
->>>>>>> ad8ab4e3
 
         for field in date_fields:
             if data.get(field):
                 try:
-<<<<<<< HEAD
-                    parsed_date = datetime.strptime(date_str, "%Y-%m-%dT%H:%M:%S%z").replace(tzinfo=UTC)
-                    data[field] = parsed_date.strftime("%Y-%m-%d")
-                except ValueError:
-                    parsed_date = datetime.strptime(date_str, "%Y-%m-%d").replace(tzinfo=UTC)
-                    data[field] = parsed_date.strftime("%Y-%m-%d")
-
-        # Ensure municipality name is included
-        data["municipality_name"] = self.get_municipality_name(instance)
-
-        # Retrieve request context safely
-        request: Request | None = self.context.get("request", None)
-
-        # Determine accessible fields based on authentication status
-=======
                     dt = datetime.strptime(data[field], "%Y-%m-%d")
                     data[field] = dt.strftime("%Y-%m-%d")
                 except (ValueError, TypeError):
@@ -228,7 +170,6 @@
 
         # Filter fields based on user permissions
         request = self.context.get("request")
->>>>>>> ad8ab4e3
         if request and request.user.is_authenticated:
             if request.user.is_superuser:
                 allowed = set(admin_fields)
@@ -238,49 +179,6 @@
         else:
             allowed = set(public_fields)
 
-<<<<<<< HEAD
-            if permission_level == "logged_in_without_municipality":
-                allowed_fields = public_read_fields
-            elif is_inside_user_municipality or user.is_superuser:
-                allowed_fields = user_read_fields
-            else:
-                allowed_fields = public_read_fields
-        else:
-            # Fix: Ensure unauthenticated users always get public_read_fields
-            allowed_fields = public_read_fields
-
-        # Return only the allowed fields
-        return {field: data[field] for field in allowed_fields if field in data}
-
-    def validate_reserved_by(self, value: VespaUser) -> VespaUser:
-        """Validate that the user does not exceed the maximum number of allowed reservations and has permission to reserve in the specified municipality."""
-        if value:
-            request = self.context.get("request")
-
-            # Skip validation for admin users
-            if request and request.user.is_superuser:
-                return value
-
-            current_reservations_count = Observation.objects.filter(
-                reserved_by=value, eradication_date__isnull=True
-            ).count()
-            if current_reservations_count >= settings.MAX_RESERVATIONS:
-                raise ValidationError(
-                    f"This user has already reached the maximum number of reservations ({settings.MAX_RESERVATIONS})."
-                )
-
-            observation_municipality = self.instance.municipality if self.instance else None
-            user_municipality_ids = request.user.municipalities.values_list("id", flat=True)
-            if observation_municipality and observation_municipality.id not in user_municipality_ids:
-                raise ValidationError("You do not have permission to reserve nests in this municipality.")
-        return value
-
-    def update(self, instance: Observation, validated_data: dict[Any, Any]) -> Observation:  # noqa: C901
-        """Update method to handle observation reservations."""
-        user = self.context["request"].user
-
-        # Only proceed if user has appropriate permissions
-=======
         return {k: v for k, v in data.items() if k in allowed}
 
     def update(self, instance: Observation, validated_data: dict[Any, Any]) -> Observation:
@@ -288,7 +186,6 @@
         user = self.context["request"].user
 
         # Non-admin users may only update observations in their assigned municipality.
->>>>>>> ad8ab4e3
         if not user.is_superuser:
             user_muni_ids = set(user.municipalities.values_list("id", flat=True))
             if instance.municipality and instance.municipality.id not in user_muni_ids:
@@ -440,15 +337,6 @@
                 raise serializers.ValidationError("Invalid WKT format for location.") from e
 
         elif isinstance(value, dict):
-<<<<<<< HEAD
-            latitude = value.get("latitude")
-            longitude = value.get("longitude")
-            if latitude is None or longitude is None:
-                raise serializers.ValidationError("Missing or invalid location data")
-            return Point(float(longitude), float(latitude), srid=4326)
-
-        raise serializers.ValidationError("Invalid location data type")
-=======
             # Check if it's GeoJSON format (with "type" and "coordinates")
             if "type" in value and "coordinates" in value:
                 try:
@@ -463,7 +351,6 @@
                 if latitude is None or longitude is None:
                     raise serializers.ValidationError("Missing or invalid location data")
                 return Point(float(longitude), float(latitude), srid=4326)
->>>>>>> ad8ab4e3
 
         raise serializers.ValidationError("Invalid location data type")
 
